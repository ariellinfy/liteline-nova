--- conflicted
+++ resolved
@@ -3,7 +3,6 @@
 import Chatbox from "../components/chatbox/Chatbox";
 import RightSidebar from "../components/sidebars/RightSidebar";
 import LeftSidebar from "../components/sidebars/LeftSidebar";
-<<<<<<< HEAD
 import { connect } from "react-redux";
 import { SocketContext } from "../SocketProvider";
 import { useEffect, useContext } from "react";
@@ -14,11 +13,7 @@
   const { username } = props;
   const roomName = "CPSC 559 Study Group"; // placeholder for room name
   const isRoomOwner = true; // true if current user == room owner; false otherwise
-=======
-
-const ChatRoom = () => {
   const { roomInfo } = useSelector((state) => state.room);
->>>>>>> 0112460c
 
   useEffect(() => {
     if (!socket) return;
