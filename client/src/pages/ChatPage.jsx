--- conflicted
+++ resolved
@@ -32,14 +32,11 @@
 
   useEffect(() => {
     socket.connect();
-<<<<<<< HEAD
-=======
 
     socket.on("connect_error", (err) => {
       console.log(`connect_error due to ${err.message}`);
       showBoundary(err);
     });
->>>>>>> a8427cc9
 
     return () => {
       socket.disconnect();
@@ -48,21 +45,12 @@
 
   useEffect(() => {
     if (!socket) return;
-<<<<<<< HEAD
-    
-    socket.on("connect", () => {
-      console.log("Connection (re)established!")
-      socket.emit("online");
-    })
-  }, [socket])
-=======
 
     socket.on("connect", () => {
       console.log("Connection (re)established!");
       socket.emit("online");
     });
   }, [socket]);
->>>>>>> a8427cc9
 
   useEffect(() => {
     const handleMessage = (data) => {
