--- conflicted
+++ resolved
@@ -69,22 +69,10 @@
           });
         }
       } catch (err) {
-<<<<<<< HEAD
-        const msgId = uuidv4(); // unique id to track the message
-
-        let unsentMessage = {
-          ...newMessage,
-          status: "failed",
-          id: msgId,
-        };
-
-        dispatch(setMessage([...messages, unsentMessage]));
-=======
         // dispatch error message and maybe logout?
         if (err.status === 500) {
           dispatch(setErrorAlert(err?.data?.message || err.error));
         }
->>>>>>> a8427cc9
         console.log(err?.data?.message || err.error);
       }
     }
